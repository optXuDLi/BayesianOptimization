--- conflicted
+++ resolved
@@ -32,11 +32,7 @@
         if self.kind == 'ei':
             return self._ei(x, gp, y_max, self.xi)
         if self.kind == 'poi':
-<<<<<<< HEAD
-            return self._ucb(x, gp, y_max, self.xi)
-=======
-            return self._poi(x, gp, y_max)
->>>>>>> ceb3b374
+            return self._poi(x, gp, y_max, self.xi)
 
     @staticmethod
     def _ucb(x, gp, kappa):
